import os
import jsonargparse
import torch
import numpy as np
import pytorch_lightning as pl
from pytorch_lightning.callbacks import ModelCheckpoint, EarlyStopping, ModelSummary, LearningRateMonitor, StochasticWeightAveraging
from pytorch_lightning.callbacks.progress.tqdm_progress import TQDMProgressBar
from pytorch_lightning.loggers import WandbLogger
from pytorch_lightning.plugins import DDPPlugin

from callbacks import PrintCallback, LogCallback, InferenceTimeCallback, LogSegmentationMasksSKMTEA
from utils import parse_known_args, get_dataset, get_model

def train(args):
    # os.environ['CUDA_LAUNCH_BLOCKING'] = '1'
    pl.seed_everything(args.seed, workers=True)
    os.makedirs(args.log_dir, exist_ok=True)

    # Create a PyTorch Lightning trainer
    callbacks = []
    modelcheckpoint = ModelCheckpoint(monitor='val_loss', mode='min', save_top_k=1,
                                      save_last=True, filename='{epoch}-{val_loss:.4f}')
    callbacks.append(modelcheckpoint)
    callbacks.append(StochasticWeightAveraging(swa_epoch_start=20, annealing_epochs=10))
    callbacks.append(EarlyStopping(monitor='val_loss', mode='min', patience=7))
    callbacks.append(ModelSummary(max_depth=2))
    callbacks.append(TQDMProgressBar(refresh_rate=1 if args.progress_bar else 0))
    callbacks.append(LearningRateMonitor(logging_interval='step'))
    callbacks.append(InferenceTimeCallback())
    if args.wandb:
        wandb_logger = WandbLogger(project="mri-segmentation", log_model="all", entity="lysander")
        callbacks.append(LogSegmentationMasksSKMTEA())
    else:
        callbacks.append(LogCallback())
    if not args.progress_bar:
        callbacks.append(PrintCallback())
        
    trainer = pl.Trainer(default_root_dir=args.log_dir,
                         auto_select_gpus=True,
                         gpus=None if args.gpus == "None" else int(args.gpus),
                         #strategy=DDPPlugin(find_unused_parameters=False),
                         max_epochs=args.epochs,
                         callbacks=callbacks,
                         auto_scale_batch_size='binsearch' if args.auto_batch else None,
                         auto_lr_find=True if args.auto_lr else False,
                         precision=args.precision,
                         limit_train_batches=args.train_limit,
                         limit_val_batches=args.val_limit,
                         limit_test_batches=args.test_limit,
                         accumulate_grad_batches=args.grad_batch,
                         resume_from_checkpoint=args.checkpoint_path,
                         gradient_clip_val=args.grad_clip,
                         benchmark=True if args.benchmark else False,
                         plugins=args.plugins,
                         profiler=args.profiler if args.profiler else None,
                         enable_model_summary=False,
                         logger=wandb_logger if args.wandb else True,
                         fast_dev_run=True if args.fast_dev_run else False)
    trainer.logger._default_hp_metric = None
    trainer.logger._log_graph = False
    
    dict_args = vars(args)
    # Create dataloaders
    pl_loader = get_dataset(**dict_args)
    # Create model
    model = get_model(**dict_args)
        
    # if not args.progress_bar:
    #     print("\nThe progress bar has been surpressed. For updates on the training progress, " + \
    #           "check the Logger file at " + trainer.logger.log_dir + ". If you " + \
    #           "want to see the progress bar, use the argparse option \"progress_bar\".\n")

    # Training
    # with torch.autograd.detect_anomaly():
    trainer.tune(model, pl_loader)
    if args.wandb:
        trainer.logger.experiment.watch(model, log="all", log_graph=True)
    trainer.fit(model, pl_loader)
    if args.wandb:
        trainer.logger.experiment.unwatch()
    print(modelcheckpoint.best_model_path)
    trainer.test(model, pl_loader)
    


if __name__ == '__main__':
    print("Check the Tensorboard to monitor training progress.")
    jsonargparse.ArgumentParser.parse_known_args = parse_known_args
    parser = jsonargparse.ArgumentParser()
    
    # figure out which model to use
    parser.add_argument("--model", default="unet", type=str)
    parser.add_argument("--dataset", default="skmtea", type=str)

    temp_args, _ = parser.parse_known_args()
    
    parser.add_argument('--config', action=jsonargparse.ActionConfigFile)
    
    parser = get_model(parser=parser, args=temp_args)
    parser = get_dataset(parser=parser, args=temp_args)
    
    # trainer hyperparameters
    parser.add_argument('--epochs', default=40, type=int,
                        help='Number of epochs to train.')
    
    parser.add_argument('--precision', default=32, type=int,
                        choices=[16, 32, 64, 'bf16'],
                        help='At what precision the model should train.')
    parser.add_argument('--grad_batch', default=1, type=int,
                        help='Accumulate gradient to simulate larger batch sizes.')
    parser.add_argument('--grad_clip', default=None, type=float,
                        help='Clip the gradient norm.')
    parser.add_argument('--plugins', default=None, type=str,
                        help='Modify the multi-gpu training path. See docs lightning docs for details.')
    
    parser.add_argument('--gpus', default=1, type=str,
                        help='Which gpus to use.')
    
    parser.add_argument('--checkpoint_path', default=None, type=str,
                        help='Continue training from this checkpoint.')
    
    # other hyperparameters
    parser.add_argument('--seed', default=42, type=int,
                        help='Seed to use for reproducing results')
    parser.add_argument('--log_dir', default='logs/', type=str,
                        help='Directory where the PyTorch Lightning logs ' + \
                             'should be created.')
    
    parser.add_argument('--train_limit', default=1.0, type=float,
                        help='Percentage of data to train on.')
    parser.add_argument('--val_limit', default=1.0, type=float,
                        help='Percentage of data to validate with.')
    parser.add_argument('--test_limit', default=1.0, type=float,
                        help='Percentage of data to test with.')
    
    parser.add_argument('--progress_bar', action='store_true',
                        help='Use a progress bar indicator for interactive experimentation. '+ \
                             'Not to be used in conjuction with SLURM jobs.')
    parser.add_argument('--auto_lr', action='store_true',
                        help='When used tries to automatically set an appropriate learning rate.')
    parser.add_argument('--auto_batch', action='store_true',
                        help='When used tries to automatically set an appropriate batch size.')
    parser.add_argument('--benchmark', action='store_true',
                        help='Enables cudnn auto-tuner.')

    parser.add_argument('--wandb', action='store_true',
                        help='Enables logging to wandb, otherwise uses tensorbaord.')

    parser.add_argument('--fast_dev_run', action='store_true',
                        help='Runs a single batch for train, val and test.')
    
    parser.add_argument('--profiler', default=None, type=str,
                        choices=['simple', 'advanced', 'pytorch'],
                        help='Code profiler.')
<<<<<<< HEAD
    
=======

>>>>>>> 63b55f79
    args = parser.parse_args()
    train(args)<|MERGE_RESOLUTION|>--- conflicted
+++ resolved
@@ -152,10 +152,6 @@
     parser.add_argument('--profiler', default=None, type=str,
                         choices=['simple', 'advanced', 'pytorch'],
                         help='Code profiler.')
-<<<<<<< HEAD
-    
-=======
 
->>>>>>> 63b55f79
     args = parser.parse_args()
     train(args)